--- conflicted
+++ resolved
@@ -4,11 +4,7 @@
 <head>
 	<meta charset="UTF-8">
 	<meta name="viewport" content="width=device-width, initial-scale=1, maximum-scale=1, user-scalable=no">
-<<<<<<< HEAD
 	<title>pixel.horse (reset)</title>
-=======
-	<title>Your Town (reset)</title>
->>>>>>> 2c4e29eb
 	<style>
 		body {
 			background: #333;
