<!DOCTYPE html>
<html>
<head>
	<meta charset="utf-8">
	<meta name="viewport" content="width=device-width, initial-scale=1, maximum-scale=1, user-scalable=no">
<<<<<<< HEAD
	<title>pixel.horse (offline)</title>
=======
	<title>Your Town (offline)</title>
>>>>>>> 2c4e29eb
	<style>
		* { box-sizing: border-box }

		html, body { 
			height: 100%;
			width: 100%;
			margin: 0;
			padding: 0;
		}

		body {
			color: #888;
			background-color: #333;
			font: normal 16px sans-serif;
			display: flex;
			align-items: center;
			flex-direction: column;
			text-align: center;
		}

		body::before, body::after {
			content: "";
			display: block;
			margin: auto;
		}

		p {
			padding: 0 30px;
			margin-top: 0;
			margin-bottom: 30px;
		}

		a, a:hover, a:active, a:visited {
			color: #aaa;
		}
	</style>
</head>
<body>
<<<<<<< HEAD
	<img src="/images/offline-pony.png"/>
	<p>
		pixel.horse is undergoing maintenance, please check back later.
	</p>
	<p>
		In the meantime, you can <a href="https://chat.pixel.horse">join our Discord server</a> to stay informed.
	</p>
=======
	<div>
		<p>
			Your Town server is undergoing maintenance, please check back later.
		</p>
	</div>
>>>>>>> 2c4e29eb
</body>
</html><|MERGE_RESOLUTION|>--- conflicted
+++ resolved
@@ -3,15 +3,11 @@
 <head>
 	<meta charset="utf-8">
 	<meta name="viewport" content="width=device-width, initial-scale=1, maximum-scale=1, user-scalable=no">
-<<<<<<< HEAD
 	<title>pixel.horse (offline)</title>
-=======
-	<title>Your Town (offline)</title>
->>>>>>> 2c4e29eb
 	<style>
 		* { box-sizing: border-box }
 
-		html, body { 
+		html, body {
 			height: 100%;
 			width: 100%;
 			margin: 0;
@@ -46,7 +42,6 @@
 	</style>
 </head>
 <body>
-<<<<<<< HEAD
 	<img src="/images/offline-pony.png"/>
 	<p>
 		pixel.horse is undergoing maintenance, please check back later.
@@ -54,12 +49,5 @@
 	<p>
 		In the meantime, you can <a href="https://chat.pixel.horse">join our Discord server</a> to stay informed.
 	</p>
-=======
-	<div>
-		<p>
-			Your Town server is undergoing maintenance, please check back later.
-		</p>
-	</div>
->>>>>>> 2c4e29eb
 </body>
 </html>