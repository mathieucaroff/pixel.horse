--- conflicted
+++ resolved
@@ -34,17 +34,10 @@
 		"no-duplicate-variable": true,
 		"no-eval": true,
 		"no-trailing-whitespace": true,
-<<<<<<< HEAD
 		"linebreak-style": [
 			true,
 			"LF"
 		],
-		"max-line-length": [
-			true,
-			130
-		],
-=======
->>>>>>> 2c4e29eb
 		"one-line": [
 			true,
 			"check-open-brace",
