--- conflicted
+++ resolved
@@ -226,20 +226,9 @@
 npm start
 ```
 
-<<<<<<< HEAD
 **This will not update spritesheets**; for that, you must use `npm run build-sprites` as discussed previously, or run a [development build](#running-in-development) with the `--sprites` flag.
 
-### Adding/removing roles
-
-```bash
-node cli.js --addrole <account_id> <role>   # roles: superadmin, admin, mod, dev
-node cli.js --removerole <account_id> <role>
-```
-
-To setup superadmin role use following command
-=======
 ### Beta environment (with dev tools and in-development features)
->>>>>>> 786c283d
 
 ```bash
 npm run build-beta
