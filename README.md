# pixel.horse

A [Pony Town](https://pony.town) custom server

## Licensing

Pony Town's code is released to public domain. The art and music assets are released under the CC BY-NC 4.0 non-commercial license.
The assets cannot be used for commercial purposes in any way including crowdfunding such as Patreon or PayPal donations without permission.
See `LICENSE_CODE.txt`, `LICENSE_ART.txt` and `LICENSE_MUSIC.txt` files for definitions.
To discuss licensing, contact `ponytownhelp@gmail.com`.

## Prerequisites

* [Node.js](https://nodejs.org/download/release/v9.11.2/) (version 9)
* gulp `npm install -g gulp`
* MongoDB: [download link](https://www.mongodb.com/download-center/community) and [installation instructions](https://docs.mongodb.com/manual/administration/install-community/)
* [ImageMagick](https://imagemagick.org/script/download.php#windows) (optional, required for generating preview gifs in animation tool)
* [Git LFS](https://git-lfs.github.com/)

## Before you clone

**Ensure you have Git LFS installed before you clone the repo!** Git LFS is required to pull down the asset files the game uses, as storing them in normal Git would stuff up the tree pretty badly.

## Installation

Once you have the project cloned, open your terminal of choice (Command Prompt, bash, etc), navigate to the directory you cloned the project in, and run:

```bash
npm install
```

## Setting up Database

- Install MongoDB
- Start `mongo` from command line (you may need to go to `C:\Program Files\MongoDB\Server\4.0\bin` path on windows to run the command)
- Type `use your_database_name` to create database
- Type `db.new_collection.insert({ some_key: "some_value" })` to initialize database
- Type
  ```javascript
  db.createUser(
    {
      user: "your_username",
      pwd: "your_password",
      roles: [ { role: "readWrite", db: "your_database_name" } ]
    }
  )
  ```
  to create database user.
- Type `quit()` to exit mongo

## Setting up OAuth keys

<<<<<<< HEAD
Get OAuth keys for authentication platform of your choice (github, google, twitter, facebook, vkontakte, patreon, icynet)
=======
Get OAuth keys for authentication platform of your choice (github, google, twitter, facebook, vkontakte)
>>>>>>> 857ceaa8

### Github

- Go to https://github.com/settings/developers create new OAuth app.
- Set authorization callback URL to `http://<your domain>/auth/github/callback` or `http://localhost:8090/auth/github/callback` for localhost server.
- Add this to `oauth` field in your `config.json`

```json
"github": {
  "clientID": "<your_client_id>",
  "clientSecret": "<your_client_secret>"
}
```

### Twitter

- Go to https://developer.twitter.com/en/apps create new app.
- Set callback URL to `http://<your domain>/auth/twitter/callback` or `http://localhost:8090/auth/twitter/callback` for localhost server.
- Add this to `oauth` field in your `config.json`

```json
"twitter": {
  "consumerKey": "<your_consumer_key>",
  "consumerSecret": "<your_consumer_secret>"
}
```

### Google

- Go to https://console.developers.google.com/apis/dashboard create new project from dropdown at the top, go to credentials and create new entry.
- Add to Authorized JavaScript origins `http://<your domain>` or `http://localhost:8090/` for localhost server.
- Add to Authorized redirect URIs `http://<your domain>/auth/google/callback` or `http://localhost:8090/auth/google/callback` for localhost server.
- Add this to `oauth` field in your `config.json`

```json
"google": {
  "clientID": "<your_client_id>",
  "clientSecret": "<your_client_secret>"
}
```

### Facebook

- Go to https://developers.facebook.com/apps/ add a new app.
- Add "Facebook Login" product to your app
- Enable "Web OAuth Login"
- Add `https://<your domain>/auth/facebook/callback` to Valid OAuth Redirect URIs
- Add this to `oauth` field in your `config.json` (You can find App ID and App Secret in Settings > Basic section)

```json
"facebook": {
  "clientID": "<your_app_id>",
  "clientSecret": "<your_app_secret>",
  "graphApiVersion": "v3.1"
}
```

### VKontakte

- Go to https://vk.com/apps?act=manage and create new app
- Set Authorized redirect URI to `http://<your domain>/auth/vkontakte/callback` or `http://localhost:8090/auth/vkontakte/callback` for localhost server.
- Add this to `oauth` field in your `config.json`

```json
"vkontakte": {
  "clientID": "<your_app_id>",
  "clientSecret": "<secure_key>"
},
```

### Discord

- Go to https://discordapp.com/developers/applications/ and create a new app
- Navigate to the OAuth2 tab
- Add `http://<your domain>/auth/discord/callback` (or `http://localhost:8090/auth/discord/callback` for your localhost server) as a redirect URI
- Navigate back to the General Information tab
- Add this to the `oauth` field in your `config.json`

```json
"discord": {
  "clientID": "<your_client_id>",
  "clientSecret": "<your_client_secret>"
},
```

### Other

If you want to add other sign-in methods you need to find appropriate [passport](http://www.passportjs.org/) package and add it in `src/ts/server/oauth.ts` and add correct entry in `config.json`.

## Configuration

Add `config.json` file in root directory with following content. You can use `config-template.json` as a starting point for your own config. (do not include comments in your `config.json` file)

```javascript
{
  "title": "Pony Town",
  "discordLink": "https://discordapp.com/invite/<invite_code>", // optional
  "twitterLink": "https://twitter.com/<twitter_name>", // optional
  "contactEmail": "<your_contact_email>",
  "port": 8090,
  "adminPort": 8091,
  "host": "http://localhost:8090/",
  "local": "localhost:8090",
  "adminLocal": "localhost:8091",
  "proxy": false, // set to true or to the ip of your proxy server if hosting pony town behind a proxy like nginx
  "secret": "<some_random_string_here>", // use a long and random string here, it's crucial for your security that nobody else knows this value
  "token": "<some_other_random_string_here>", // use a long and random string here, it's crucial for your security that nobody else knows this value
  "db": "mongodb://<username>:<password>@localhost:27017/<database_name>", // use values you used when setting up database
  "analytics": { // optional google analytics
    "trackingID": "<tracking_id>"
  },
  "facebookAppId": "<facebook_id>", // optional facebook app link
  "assetsPath": "<path_to_graphics_assets>", // optional, for asset generation
  "oauth": {
		"google": {
			"clientID": "<CLIENT_ID_HERE>",
			"clientSecret": "<CLIENT_SECRET_HERE>"
		}
    // other oauth entries here
  },
  "servers": [
    {
      "id": "dev",
      "port": 8090,
      "path": "/s00/ws",
      "local": "localhost:8090",
      "name": "Dev server",
      "desc": "Development server",
      "flag": "test", // optional flag ("test", "star" or space separated list of country flags)
      "flags": { // optional feature flags
        "test": true, // test server
        "editor": true, // in-game editor
      },
      "alert": "18+", // optional 18+ alert (also blocks underage players)
    },
  ]
}
```

### NOTE!

You **MUST** provide **unique**, **random** values for the `secret` and `token` fields of your config. It is **extremely dangerous** to leave these as default, as these values serve as authentication tokens for internal APIs and session cookies.

To generate new values for these parameters, you can use the following command:

```bash
node -e "console.log(require('crypto').randomBytes(64).toString('base64'))"
```

## Running

### Your first build

pixel.horse has modified the Pony Town archive such that compiled game assets are no longer included. To compile the game assets for the first time, you must use the following command, which will generate the necessary spritesheets and corresponding data **and** run a full production build of the site:

```bash
npm run build-sprites
npm start
```

**If you want to build sprites __only__** (useful if you want to develop the project before deployment), you can use:

```bash
gulp sprites
```

### Production environment

After your initial build (see above), you can use the following commands to generate a fresh production build of the site.

```bash
npm run build
npm start
```

**This will not update spritesheets**; for that, you must use `npm run build-sprites` as discussed previously, or run a [development build](#running-in-development) with the `--sprites` flag.

### Beta environment (with dev tools and in-development features)

```bash
npm run build-beta
node pony-town.js --login --admin --game --tools --beta
```

### Starting as multiple processes

```bash
node pony-town.js --login                    # login server
node pony-town.js --game main                # game server 1 ('main' has to match id from config.json)
node pony-town.js --game safe                # game server 2 ('safe' has to match id from config.json)
node pony-town.js --admin --standaloneadmin  # admin server
```

For these to work on the same URL, paths to game servers and admin server need to be bound to correct ports, using http proxy.

It is recommended to run processes with larger memory pool for large user bases (especially admin and game processes), example:

```bash
node --max_old_space_size=8192 pony-town.js --game main
```

### Recommended production server update procedure

1. Build everything
2. Issue a restart notice (from admin panel `<base_url>/admin/`)
3. Wait around 30s
4. Issue shutdown servers command (from admin panel `<base_url>/admin/`)
5. Wait for the user count to become 0
6. Restart the server

You do not need to shut down the server to build.

### Running in development (compiles faster and has extra tools)

```bash
npm run ts-watch    # terminal 1
npm run wds         # terminal 2
gulp dev            # terminal 3
gulp test           # terminal 4 (optional)
```

```bash
gulp dev --sprites  # run with generation of sprite sheets (use src/ts/tools/trigger.txt to trigger sprite generation without restarting gulp)
gulp dev --test     # run with tests
gulp dev --coverage # run with tests and code coverage
```

### Adding/removing roles

```bash
node cli.js --addrole <account_id> <role>   # roles: superadmin, admin, mod, dev
node cli.js --removerole <account_id> <role>
```

To setup superadmin role use following command

```bash
node cli.js --addrole <your_account_id> superadmin
```

### Additional tools

Admin panel is accessible at `<base_url>/admin/` (requires admin or superadmin role to access)
Tools are accessible at `<base_url>/tools/` (only available in dev mode or when started with --tools flag)

## Customization

- `package.json` - settings for title and description of the website
- `changelog.md` - your public updates
- `assets/images` - logos and team avatars
- `public/images` - additional logos
- `public` - privacy policy and terms of service
- `favicons` - icons
- `src/ts/common/constants.ts` - global settings
- `src/ts/server/maps/*` - maps configuration and setup
- `src/ts/server/start.ts` - world setup
- `src/ts/components/services/audio.ts` - adding/removing sound tracks
- `src/ts/client/credits` - credits and contributors
- `src/style/partials/_variables.scss` - page style configuration

### Custom map introduction

- `src/ts/common/entities.ts` - adding entities
- `src/ts/server/start.ts:35` - adding custom map to the world
- `src/ts/server/map/customMap.ts` - commented introduction to customizing maps

## Repo quirks and notes

### `sprites.ts`

Due to an issue with the build system, an old copy of `src/ts/generated/sprites.ts` is shipped with this repository. In order to prevent Git from seeing changes to this file from local builds and warning you about them when changing branches or pulling new changes, you can use the following command:

```bash
git update-index --assume-unchanged src/ts/generated/sprites.ts
```

Read more about it [here](https://stackoverflow.com/questions/1139762/ignore-files-that-have-already-been-committed-to-a-git-repository).

### Adding assets

1. Edit sprites (`assets-source` folder)
2. Compile sprites (`gulp dev --sprites`)
3. Add relevant code
4. (In some cases) compile sprites again

## Changelog

### Pony.Town v0.53.2
- Added changes from Pony.Town update v0.53.2 (https://pony.town/about)
- Updated readme with further instructions on updating server and adding assets
- Updated pony compression to handle up to 63 items per slot instead of 31
- Added Visit PT button
- Added disclaimer notice to Home and About
- Updated licenses
- Removed some unused assets
- Updated Contributor list
- Removed "Pony Town" from public pages

### Pony.Town v0.53.1
- Added option to import and export settings and actions on action bar
- Added different colors of cushions for house customization
- Fixed scroll wheel not working on Firefox
- Fixed not being able to place items behind interactive items like boxes or barrels
- Fixed issue with crystal light

### Initial release - Pony.Town v0.53.0
- Added custom servers<|MERGE_RESOLUTION|>--- conflicted
+++ resolved
@@ -50,11 +50,7 @@
 
 ## Setting up OAuth keys
 
-<<<<<<< HEAD
-Get OAuth keys for authentication platform of your choice (github, google, twitter, facebook, vkontakte, patreon, icynet)
-=======
-Get OAuth keys for authentication platform of your choice (github, google, twitter, facebook, vkontakte)
->>>>>>> 857ceaa8
+Get OAuth keys for authentication platform of your choice (github, google, twitter, facebook, vkontakte, icynet)
 
 ### Github
 
