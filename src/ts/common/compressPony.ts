--- conflicted
+++ resolved
@@ -14,11 +14,7 @@
 } from '../client/ponyUtils';
 import { CM_SIZE } from './constants';
 
-<<<<<<< HEAD
-export const VERSION = 5; // old manes version is 3
-=======
 export const VERSION = 5; // previous: 3
->>>>>>> 2c4e29eb
 
 const VERSION_BITS = 6; // max 63
 const COLORS_LENGTH_BITS = 10; // max 1024
@@ -563,11 +559,7 @@
 export function readPony(read: ReadBits): Precompressed {
 	const version = read(VERSION_BITS);
 
-<<<<<<< HEAD
 	if (version > VERSION) {
-=======
-	if (version > 5) {
->>>>>>> 2c4e29eb
 		throw new Error('Invalid version');
 	}
 
