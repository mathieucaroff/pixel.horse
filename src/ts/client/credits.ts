export interface Credit {
	name: string;
	title: string;
	avatarIndex: number;
	links: string[];
}

export interface Contributor {
	name: string;
	links?: string[];
}

export interface Contributors {
	group: string;
	contributors: Contributor[];
}

// The Team
export const CREDITS: Credit[] = [
	// example:
	// {
	// 	name: 'Your name',
	// 	title: 'Your role on the team',
	// 	avatarIndex: 0, // place of the avatar in /assets/images/avatars.jpg
	// 	links: ['https://twitter.com/your_twitter_handle'],
	// },
	{
		name: 'Bytewave',
		title: 'Programmer / Moderator',
		avatarIndex: 0,
		links: ['https://twitter.com/BytewaveMLP', 'https://github.com/BytewaveMLP']
	},
	{
		name: 'Cloud Hop',
		title: 'Programmer',
		avatarIndex: 1,
		links: ['https://twitter.com/blackhole0173', 'https://github.com/blackhole12']
	},
	{
		name: 'CyberPon3',
		title: 'Programmer / Moderator',
		avatarIndex: 2,
		links: ['https://twitter.com/CyberPon3']
	},
	{
		name: 'Keupoz',
		title: 'Programmer',
		avatarIndex: 3,
		links: ['https://github.com/Keupoz']
	},
	{
		name: 'NotMyWing',
		title: 'Programmer / Moderator',
		avatarIndex: 4,
		links: ['https://twitter.com/NotMyWing', 'https://github.com/Neeve01']
	},
	{
		name: 'Luney',
		title: 'Programmer',
		avatarIndex: 5,
		links: ['https://twitter.com/luneythesnep', 'https://github.com/LunarMist']
	},
	{
		name: 'Stubenhocker',
		title: 'Programmer',
		avatarIndex: 6,
		links: ['https://github.com/Stubenhocker1399']
	},
	{
		name: 'Terncode',
		title: 'Programmer',
		avatarIndex: 7,
		links: ['https://twitter.com/terncode', 'https://github.com/Terncode']
	},
	{
		name: 'ZizzyDizzyMC',
		title: 'Server Host',
		avatarIndex: 8,
		links: ['https://twitter.com/ZizzyDizzyMC']
	}
];

export const CONTRIBUTORS: Contributors[] = [
	{
<<<<<<< HEAD
		group: 'Musicians',
		contributors: [
			{ name: 'Wandering Artist', links: ['https://wanderingartist.bandcamp.com/', 'https://www.youtube.com/user/WanderingArtistMusic'] }
		]
	},
	{
		group: 'Artists & Animators',
=======
		group: 'Music Composers',
>>>>>>> 2c4e29eb
		contributors: [
			{ name: 'Wandering Artist', links: ['https://wanderingartist.bandcamp.com/', 'https://www.youtube.com/user/WanderingArtistMusic'] },
		],
	},
	{
<<<<<<< HEAD
=======
		group: 'Programmers',
		contributors: [
			{ name: 'CyberPon3', links: ['https://twitter.com/CyberPon3'] },
			{ name: 'Industrialice' },
		],
	},
	{
>>>>>>> 2c4e29eb
		group: 'Artists',
		contributors: [
			{ name: 'Shino', links: ['https://www.deviantart.com/shinodage'] },
			{ name: 'ChiraChan', links: ['https://www.deviantart.com/chiramii-chan', 'https://chirachan-art.tumblr.com/'] },
			{ name: 'Goodly', links: ['https://www.deviantart.com/goodlyay'] },
			{ name: 'TioRafaJP', links: ['https://www.deviantart.com/tiorafajp', 'https://www.youtube.com/user/RafaelJP2'] },
			{ name: 'ShareMyShipment', links: ['https://www.deviantart.com/sharemyshipment'] },
			{ name: 'Velenor' },
			{ name: 'Meno', links: ['https://twitter.com/menojar', 'https://www.deviantart.com/menojar'] },
			{ name: 'OtakuAP', links: ['https://www.deviantart.com/otakuap'] },
			{ name: 'Disastral' },
			{ name: 'CyberPon3', links: ['https://twitter.com/CyberPon3'] },
			{ name: 'Paulpeoples', links: ['https://www.deviantart.com/paulpeopless'] },
			{ name: 'Velvet-Frost', links: ['https://www.deviantart.com/velvet-frost'] },
			{ name: 'Jet7Wave', links: ['https://www.deviantart.com/jetwave'] },
			{ name: 'Lalieri', links: ['https://lalieri.tumblr.com/'] },
			{ name: 'Ruef-bae', links: ['https://www.deviantart.com/ruef-bae'] },
			{ name: 'Alchemist3rd' },
			{ name: 'Firecracker' },
			{ name: 'ZippySqrl', links: ['https://www.deviantart.com/zippysqrl'] },
			{ name: 'Karnel333' },
			{ name: 'Wellfugzee' },
			{ name: 'ScribblesHeart', links: ['https://www.deviantart.com/scribblesdesu'] },
			{ name: 'dsp2003', links: ['https://dsp2003.tumblr.com/', 'http://www.deviantart.com/dsp2003'] },
			{ name: 'MysticBlare', links: ['https://twitter.com/MysticBlare'] },
			{ name: 'Towmacow Waffles', links: ['https://www.deviantart.com/towmacowwaffles'] },
			{ name: 'OrchidPony', links: ['https://www.deviantart.com/orchidpony'] },
			{ name: 'Cherry Cerise', links: ['https://www.deviantart.com/cherryceriseart'] },
			{ name: 'RADIOstations', links: ['https://twitter.com/stagbeeble'] },
			{ name: 'Ultimate Fluff' },
			{ name: 'SC', links: ['https://0somecunt0.tumblr.com/tagged/sfw'] },
			{ name: 'SailorDolpin', links: ['https://vk.com/id324582699'] },
			{ name: 'Deeraw', links: ['https://www.deviantart.com/deerdraw', 'https://twitter.com/TheOnlyDeeraw'] },
		],
	},
];<|MERGE_RESOLUTION|>--- conflicted
+++ resolved
@@ -82,32 +82,18 @@
 
 export const CONTRIBUTORS: Contributors[] = [
 	{
-<<<<<<< HEAD
-		group: 'Musicians',
-		contributors: [
-			{ name: 'Wandering Artist', links: ['https://wanderingartist.bandcamp.com/', 'https://www.youtube.com/user/WanderingArtistMusic'] }
-		]
-	},
-	{
-		group: 'Artists & Animators',
-=======
 		group: 'Music Composers',
->>>>>>> 2c4e29eb
 		contributors: [
 			{ name: 'Wandering Artist', links: ['https://wanderingartist.bandcamp.com/', 'https://www.youtube.com/user/WanderingArtistMusic'] },
 		],
 	},
 	{
-<<<<<<< HEAD
-=======
 		group: 'Programmers',
 		contributors: [
-			{ name: 'CyberPon3', links: ['https://twitter.com/CyberPon3'] },
 			{ name: 'Industrialice' },
 		],
 	},
 	{
->>>>>>> 2c4e29eb
 		group: 'Artists',
 		contributors: [
 			{ name: 'Shino', links: ['https://www.deviantart.com/shinodage'] },
