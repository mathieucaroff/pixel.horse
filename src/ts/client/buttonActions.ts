import { compact } from 'lodash';
import {
	Expression, ExpressionButtonAction, CommandButtonAction, ActionButtonAction, ItemButtonAction,
	ColorShadow, Eye, Muzzle, Iris, ButtonActionSlot, ExpressionExtra, ButtonAction, ChatType, BodyAnimation,
	Action, isPartyChat, EntityButtonAction, defaultDrawOptions, HeadAnimationProperties
} from '../common/interfaces';
import * as sprites from '../generated/sprites';
import { createExpression } from './clientUtils';
import { encodeExpression, decodeExpression } from '../common/encoders/expressionEncoder';
import { PonyTownGame } from './game';
import { boopAction, upAction, downAction, turnHeadAction } from './playerActions';
import { ACTIONS_LIMIT, COMMAND_ACTION_TIME_DELAY } from '../common/constants';
import { cloneDeep, hasFlag } from '../common/utils';
<<<<<<< HEAD
import { boop, defaultHeadFrame, stand, sneeze, yawn, lie, sit, fly, laugh, excite } from './ponyAnimations';
=======
import { boop, defaultHeadFrame, stand, sneeze, yawn, lie, sit, fly, laugh, kiss } from './ponyAnimations';
>>>>>>> a9bbd552
import { createDefaultPony, syncLockedPonyInfo, toPalette, mockPaletteManager } from '../common/ponyInfo';
import {
	ACTION_EXPRESSION_EYE_COLOR, ACTION_EXPRESSION_BG, ACTION_ACTION_COAT_COLOR, WHITE, HEARTS_COLOR,
	ACTION_COMMAND_BG, BLACK, ACTION_ACTION_BG, ACTION_ITEM_BG, blushColor, ENTITY_ITEM_BG, TRANSPARENT
} from '../common/colors';
import { resizeCanvasWithRatio, getPixelRatio, disableImageSmoothing } from './canvasUtils';
import { drawCanvas, ContextSpriteBatch } from '../graphics/contextSpriteBatch';
import { defaultPonyState, defaultDrawPonyOptions } from './ponyHelpers';
import { drawHead, drawPony } from './ponyDraw';
import { parseColor, toGrayscale, colorToHexRGB } from '../common/color';
import { rect, addRects, centerPoint } from '../common/rect';
import { drawTextAligned, HAlign, VAlign } from '../graphics/spriteFont';
import { fontPal } from '../client/fonts';
import { isPonyLying, isPonySitting, isPonyStanding, isPonyFlying } from '../common/entityUtils';
import { canPonyFly } from '../common/pony';
import { apple2, createAnEntity } from '../common/entities';
import { fakePaletteManager } from '../common/mixins';
import { spriteSheetsLoaded } from './spriteUtils';
import { getEntityTypesFromName } from '../components/services/model';
import { toWorldY, toWorldX } from '../common/positionUtils';

const CANVAS_SIZE = 29;
const ICON_SIZE = 16;

const headX = -26;
const headY = -30;
const headlessBoopFrame = { ...cloneDeep(boop.frames[7]), head: 0 };
const headlessBoop: BodyAnimation = { name: '', loop: false, fps: 1, frames: [headlessBoopFrame] };

function createPony(coatColor: string, wings = false, horn = false) {
	const info = createDefaultPony();
	info.coatFill = coatColor;
	info.mane!.type = 0;
	info.backMane!.type = 0;
	info.tail!.type = 0;
	info.eyeColorRight = ACTION_EXPRESSION_EYE_COLOR;

	if (wings) {
		info.wings!.type = 1;
	}

	if (horn) {
		info.horn!.type = 1;
	}

	syncLockedPonyInfo(info);
	return toPalette(info, mockPaletteManager);
}

function createState() {
	const state = defaultPonyState();
	state.blushColor = blushColor(parseColor(ACTION_ACTION_COAT_COLOR));
	return state;
}

function colorToGrayscale(value: string) {
	return colorToHexRGB(toGrayscale(parseColor(value)));
}

const ACTION_ACTION_BG_DISABLED = toGrayscale(parseColor(ACTION_ACTION_BG));
const expressionPony = createPony(ACTION_EXPRESSION_BG);
const actionPony = createPony(ACTION_ACTION_COAT_COLOR);
const actionPonyWithHorn = createPony(ACTION_ACTION_COAT_COLOR, false, true);
const actionPonyWithWings = createPony(ACTION_ACTION_COAT_COLOR, true);
const actionPonyDisabled = createPony(colorToGrayscale(ACTION_ACTION_COAT_COLOR));
const actionPonyWithWingsDisabled = createPony(colorToGrayscale(ACTION_ACTION_COAT_COLOR), true);
const defaultPalette = mockPaletteManager.addArray(sprites.defaultPalette);
export const actionExpressionDefaultPalette = mockPaletteManager.add(Array.from(sprites.defaultPalette));
expressionPony.defaultPalette = actionExpressionDefaultPalette;
expressionPony.defaultPalette.colors[4] = 0xe16200ff; // tongue color

export function expressionButtonAction(expression: Expression | undefined): ExpressionButtonAction {
	return { type: 'expression', expression, title: expression ? '' : 'Reset expression' };
}

export function commandButtonAction(command: string, icon: string): CommandButtonAction {
	return { type: 'command', command, title: command, icon };
}

export function actionButtonAction(action: string, title: string, sendAction = Action.None): ActionButtonAction {
	return { type: 'action', action, title, sendAction };
}

export function itemButtonAction(icon: ColorShadow, count?: number): ItemButtonAction {
	return { type: 'item', icon, count };
}

export function entityButtonAction(entity: string): EntityButtonAction {
	return { type: 'entity', entity, title: entity };
}

const actionActions = [
	actionButtonAction('boop', 'Boop'),
	actionButtonAction('down', 'Sit down / Land'),
	actionButtonAction('up', 'Stand up / Fly up'),
	actionButtonAction('turn-head', 'Turn head'),
	actionButtonAction('sneeze', 'Sneeze', Action.Sneeze),
	actionButtonAction('sleep', 'Sleep', Action.Sleep),
	actionButtonAction('yawn', 'Yawn', Action.Yawn),
	actionButtonAction('love', 'Love', Action.Love),
	actionButtonAction('laugh', 'Laugh', Action.Laugh),
	actionButtonAction('excite', 'Excite', Action.Excite),
	actionButtonAction('blush', 'Blush', Action.Blush),
	actionButtonAction('drop', 'Drop item', Action.Drop),
	actionButtonAction('drop-toy', 'Drop toy', Action.DropToy),
	actionButtonAction('magic', 'Magic', Action.Magic),
	actionButtonAction('kiss', 'Kiss', Action.Kiss),
];

const commandActions = [
	commandButtonAction('/roll', '🎲'),
	commandButtonAction('/gifts', '🎁'),
	commandButtonAction('/candies', '🍬'),
	commandButtonAction('/clovers', '🍀'),
	commandButtonAction('/toys', '🎅'),
	commandButtonAction('/eggs', '🥚'),
];

const additionalActionsActions = [
	expressionButtonAction(undefined),
];

function getActionAction(action: string) {
	return actionActions.find(a => a.action === action);
}

function getCommandAction(command: string) {
	return commandActions.find(a => a.command === command);
}

export function createButtionActionActions() {
	return [...actionActions, ...additionalActionsActions];
}

export function createButtonCommandActions() {
	return [...commandActions];
}

export function createDefaultButtonActions(): ButtonActionSlot[] {
	return DEVELOPMENT ? [
		{ action: getActionAction('boop') },
		{ action: getActionAction('down') },
		{ action: getActionAction('up') },
		{ action: getActionAction('turn-head') },
		{ action: expressionButtonAction(createExpression(Eye.Closed, Eye.Closed, Muzzle.Smile)) },
		{ action: expressionButtonAction(createExpression(Eye.Neutral, Eye.Neutral3, Muzzle.Smile)) },
		{ action: expressionButtonAction(createExpression(Eye.Neutral, Eye.Neutral, Muzzle.Scrunch, Iris.Forward, Iris.Up)) },
		{ action: expressionButtonAction(createExpression(Eye.Angry, Eye.Angry, Muzzle.Scrunch)) },
		{ action: expressionButtonAction(createExpression(Eye.Neutral3, Eye.Neutral3, Muzzle.Flat, Iris.Left, Iris.Left)) },
		{ action: expressionButtonAction(createExpression(Eye.X, Eye.X, Muzzle.Flat)) },
		{ action: expressionButtonAction(createExpression(Eye.Neutral4, Eye.Neutral4, Muzzle.Flat)) },
		{ action: undefined },
		{ action: expressionButtonAction(createExpression(Eye.Neutral, Eye.Neutral, Muzzle.Flat, Iris.Shocked, Iris.Shocked)) },
		{ action: expressionButtonAction(createExpression(Eye.Neutral2, Eye.Neutral2, Muzzle.Flat, Iris.Right, Iris.Left)) },
		{ action: getCommandAction('/roll') },
		{ action: itemButtonAction(sprites.flower_2, 14) },
		{ action: itemButtonAction(sprites.apple_1, 5) },
		{ action: itemButtonAction(sprites.pumpkin_default) },
		{ action: itemButtonAction(sprites.tree_1, 2) },
		{
			action: expressionButtonAction(
				createExpression(Eye.Neutral, Eye.Neutral, Muzzle.Flat, Iris.Shocked, Iris.Shocked, ExpressionExtra.Tears))
		},
		{
			action: expressionButtonAction(
				createExpression(Eye.Neutral2, Eye.Neutral2, Muzzle.Flat, Iris.Right, Iris.Left, ExpressionExtra.Cry))
		},
		{
			action: expressionButtonAction(
				createExpression(Eye.Neutral2, Eye.Neutral2, Muzzle.Flat, Iris.Right, Iris.Left, ExpressionExtra.Hearts))
		},
		{
			action: expressionButtonAction(
				createExpression(Eye.Neutral2, Eye.Neutral2, Muzzle.Flat, Iris.Right, Iris.Left, ExpressionExtra.Zzz))
		},
		{
			action: expressionButtonAction(
				createExpression(
					Eye.Neutral2, Eye.Neutral2, Muzzle.Flat, Iris.Right, Iris.Left,
					ExpressionExtra.Zzz | ExpressionExtra.Cry | ExpressionExtra.Hearts | ExpressionExtra.Blush))
		},
	] : [
			{ action: getActionAction('boop') },
			{ action: getActionAction('down') },
			{ action: getActionAction('up') },
			{ action: getActionAction('turn-head') },
			{ action: getActionAction('magic') },
			{ action: expressionButtonAction(undefined) },
			{ action: expressionButtonAction(createExpression(Eye.Closed, Eye.Closed, Muzzle.Smile)) },
			{ action: expressionButtonAction(createExpression(Eye.Neutral, Eye.Neutral3, Muzzle.Smile)) },
			{ action: expressionButtonAction(createExpression(Eye.Neutral, Eye.Neutral, Muzzle.Scrunch, Iris.Forward, Iris.Up)) },
			{ action: expressionButtonAction(createExpression(Eye.Angry, Eye.Angry, Muzzle.Scrunch)) },
		];
}

export function serializeActions(slots: ButtonActionSlot[]): string {
	const serialized = slots.slice(0, ACTIONS_LIMIT).map(serializeAction);

	while (serialized.length && !serialized[serialized.length - 1]) {
		serialized.pop();
	}

	return JSON.stringify(serialized);
}

export function deserializeActions(data: string): ButtonActionSlot[] {
	try {
		const json = JSON.parse(data);
		return json.slice(0, ACTIONS_LIMIT).map(deserializeAction);
	} catch (e) {
		DEVELOPMENT && console.error(e);
		return [];
	}
}

function serializeAction({ action }: ButtonActionSlot): any {
	if (action) {
		switch (action.type) {
			case 'action':
				return { act: action.action };
			case 'command':
				return { cmd: action.command };
			case 'expression':
				return { exp: encodeExpression(action.expression) };
			case 'entity':
				return { ent: action.entity };
			default:
				DEVELOPMENT && console.warn(`Missing serialization for ${JSON.stringify(action)}`);
				return null;
		}
	} else {
		return null;
	}
}

function deserializeAction(data: any): ButtonActionSlot {
	if (data) {
		if ('act' in data || 'action' in data) {
			return { action: getActionAction(data.act || data.action) };
		} else if ('cmd' in data || 'command' in data) {
			return { action: getCommandAction(data.cmd || data.command) };
		} else if ('exp' in data || 'expression' in data) {
			const expression = decodeExpression(data.exp || data.expression | 0);
			return { action: expressionButtonAction(expression) };
		} else if ('ent' in data || 'entity' in data) {
			return { action: entityButtonAction(data.ent || data.entity) };
		} else {
			DEVELOPMENT && console.warn(`Missing deserialization for ${JSON.stringify(data)}`);
		}
	}

	return { action: undefined };
}

const lastCommandCalls: { [key: string]: number; } = {};

export function useAction(game: PonyTownGame, action: ButtonAction | undefined) {
	if (action) {
		switch (action.type) {
			case 'expression':
				game.send(server => server.expression(encodeExpression(action.expression)));
				break;
			case 'action':
				if (action.sendAction) {
					game.send(server => server.action(action.sendAction));
				} else {
					switch (action.action) {
						case 'boop':
							boopAction(game);
							break;
						case 'up':
							upAction(game);
							break;
						case 'down':
							downAction(game);
							break;
						case 'turn-head':
							turnHeadAction(game);
							break;
						case 'switch-entity':
							game.send(server => server.action(Action.SwitchToPlaceTool));
							game.changePlaceEntity(false);
							break;
						case 'switch-entity-rev':
							game.send(server => server.action(Action.SwitchToPlaceTool));
							game.changePlaceEntity(true);
							break;
						case 'switch-tile':
							game.send(server => server.action(Action.SwitchToTileTool));
							game.changePlaceTile(false);
							break;
						default:
							console.log('Action not supported: ', action.action);
					}
				}
				break;
			case 'command':
				const now = performance.now();
				const lastCall = lastCommandCalls[action.command] | 0;

				if ((now - lastCall) > COMMAND_ACTION_TIME_DELAY) {
					lastCommandCalls[action.command] = now;
					const chatType = isPartyChat(game.lastChatMessageType) ? ChatType.Party : ChatType.Say;
					game.send(server => server.say(0, action.command, chatType));
				}
				break;
			case 'entity':
				if (BETA) {
					game.editor.type = action.entity;
				}
				break;
			default:
				console.log('Action type not supported: ', action.type);
		}
	}
}

function shouldRedrawAction(action: ButtonAction | undefined, state: any, game: PonyTownGame) {
	if (action !== state.action) {
		return true;
	} else if (action) {
		switch (action.type) {
			case 'action': {
				switch (action.action) {
					case 'up':
						return state.draw !== getUpDrawFunc(game);
					case 'down':
						return state.draw !== getDownDrawFunc(game);
					// case 'turn-head':
					// 	return state.right !== (game.player && isHeadFacingRight(game.player));
					default:
						return false;
				}
			}
			default:
				return false;
		}
	} else {
		return false;
	}
}

const canvasCache = new Map<string, HTMLCanvasElement>();
const palette = mockPaletteManager.addArray(sprites.fontPalette);
const emojiPalette = mockPaletteManager.addArray(sprites.emojiPalette);

function drawCanvasCached(key: string, action: (batch: ContextSpriteBatch) => void) {
	const canvas = canvasCache.get(key) || drawCanvas(ICON_SIZE, ICON_SIZE, sprites.paletteSpriteSheet, undefined, action);
	canvasCache.set(key, canvas);
	return canvas;
}

export function drawAction(canvas: HTMLCanvasElement, action: ButtonAction | undefined, state: any, game: PonyTownGame) {
	if (resizeCanvasWithRatio(canvas, CANVAS_SIZE, CANVAS_SIZE)) {
		state.action = 0;
	}

	if (!spriteSheetsLoaded || !shouldRedrawAction(action, state, game))
		return;

	const context = canvas.getContext('2d');

	if (!context)
		return;

	state.action = action;

	context.save();
	context.clearRect(0, 0, canvas.width, canvas.height);
	disableImageSmoothing(context);

	const scale = 2 * getPixelRatio();
	const bufferSize = ICON_SIZE;

	if (action) {
		switch (action.type) {
			case 'expression': {
				const buffer = drawCanvas(bufferSize, bufferSize, sprites.paletteSpriteSheet, undefined, batch => {
					const state = { ...createState(), expression: action.expression };
					const options = { ...defaultDrawPonyOptions(), noEars: true };
					drawHead(batch, expressionPony, headX, headY, undefined,
						defaultHeadFrame, HeadAnimationProperties.None, state, options, false, 0);

					if (action.expression) {
						const extra = action.expression.extra;

						if (hasFlag(extra, ExpressionExtra.Zzz)) {
							batch.drawSprite(sprites.emote_sleep1.frames[13], WHITE, defaultPalette, headX + 15, headY + 3);
						}

						if (hasFlag(extra, ExpressionExtra.Hearts)) {
							batch.drawSprite(sprites.emote_hearts.frames[41], HEARTS_COLOR, defaultPalette, headX + 8, headY + 22);
						}

						if (hasFlag(extra, ExpressionExtra.Cry)) {
							batch.drawSprite(sprites.emote_cry2.frames[4], WHITE, defaultPalette, headX, headY);
						} else if (hasFlag(extra, ExpressionExtra.Tears)) {
							batch.drawSprite(sprites.emote_tears.frames[0], WHITE, defaultPalette, headX, headY);
						}
					} else {
						const color = parseColor(ACTION_EXPRESSION_BG);
						batch.drawRect(color, 0, 3, 15, 5);
						batch.drawRect(color, 0, 8, 3, 1);
						batch.drawRect(color, 8, 8, 4, 1);
					}
				});

				context.fillStyle = ACTION_EXPRESSION_BG;
				context.fillRect(0, 0, canvas.width, canvas.height);
				context.scale(scale, scale);
				context.drawImage(buffer, 0, 0);
				break;
			}
			case 'command': {
				const buffer = drawCanvasCached(`command:${action.icon}`, batch => {
					const bounds = rect(0, 0, 15, 15);
					const options = { palette, emojiPalette };
					drawTextAligned(batch, action.icon, fontPal, BLACK, bounds, HAlign.Center, VAlign.Middle, options);
				});

				context.fillStyle = ACTION_COMMAND_BG;
				context.fillRect(0, 0, canvas.width, canvas.height);
				context.scale(scale, scale);
				context.drawImage(buffer, -0.5, 0.5);
				break;
			}
			case 'action': {
				let buffer: HTMLCanvasElement;

				if (action.action === 'up' || action.action === 'down') {
					state.draw = action.action === 'up' ? getUpDrawFunc(game) : getDownDrawFunc(game);

					buffer = drawCanvasCached(`action:${action.action}:${state.draw}`, batch => {
						state.draw && getDrawFuncByName(state.draw)(batch);
					});
				} else {
					buffer = drawCanvasCached(`action:${action.action}`, batch => {
						switch (action.action) {
							case 'boop': {
								const state = { ...createState(), animation: headlessBoop, animationFrame: 0 };
								drawPony(batch, actionPony, state, 25, 32, defaultDrawPonyOptions());
								break;
							}
							case 'turn-head': {
								// state.right = game.player && isHeadFacingRight(game.player);
								const ponyState = { ...createState(), animation: stand };
								drawPony(batch, actionPony, ponyState, 15, 40, defaultDrawPonyOptions());

								// if (!state.right) {
								// 	context.translate(context.canvas.width, 0);
								// 	context.scale(-1, 1);
								// }
								break;
							}
							case 'sneeze': {
								const state = { ...createState(), headAnimation: sneeze, headAnimationFrame: 3 };
								drawPony(batch, actionPony, state, 17, 40, defaultDrawPonyOptions());
								break;
							}
							case 'excite': {
								const state = { ...createState(), headAnimation: excite, headAnimationFrame: 3 };
								drawPony(batch, actionPony, state, 17, 40, defaultDrawPonyOptions());
								break;
							}
							case 'sleep': {
								const state = { ...createState(), expression: createExpression(Eye.Closed, Eye.Closed, Muzzle.Neutral) };
								drawPony(batch, actionPony, state, 18, 40, defaultDrawPonyOptions());
								batch.drawSprite(sprites.emote_sleep1.frames[13], WHITE, defaultPalette, headX + 15, headY + 3);
								break;
							}
							case 'drop': {
								const state = { ...createState(), holding: fakePaletteManager(() => apple2(0, 0)) };
								drawPony(batch, actionPony, state, 20, 40, defaultDrawPonyOptions());
								batch.drawSprite(sprites.arrow_down, BLACK, defaultPalette, 1, 3);
								break;
							}
							case 'drop-toy': {
								const state = { ...createState() };
								const options = { ...defaultDrawPonyOptions(), toy: 17 };
								drawPony(batch, actionPony, state, 18, 52, options);
								batch.drawSprite(sprites.arrow_down, BLACK, defaultPalette, 1, 3);
								break;
							}
							case 'yawn': {
								const state = { ...createState(), headAnimation: yawn, headAnimationFrame: 3 };
								drawPony(batch, actionPony, state, 17, 40, defaultDrawPonyOptions());
								break;
							}
							case 'laugh': {
								const state = { ...createState(), headAnimation: laugh, headAnimationFrame: 3 };
								drawPony(batch, actionPony, state, 17, 38, defaultDrawPonyOptions());
								break;
							}
							case 'blush': {
								const state = {
									...createState(), expression: createExpression(
										Eye.Neutral, Eye.Neutral, Muzzle.Smile, Iris.Forward, Iris.Forward, ExpressionExtra.Blush)
								};
								drawPony(batch, actionPony, state, 17, 40, defaultDrawPonyOptions());
								break;
							}
							case 'love': {
								batch.drawSprite(sprites.emote_hearts.frames[10], 0xbc414fff, defaultPalette, headX + 2, headY + 18);
								break;
							}
							case 'magic': {
								const state = { ...createState(), headAnimation: laugh, headAnimationFrame: 3 };
								drawPony(batch, actionPonyWithHorn, state, 17, 48, defaultDrawPonyOptions());
								batch.drawSprite(sprites.magic_icon, WHITE, defaultPalette, 4, 2);
								break;
							}
							case 'kiss': {
								const state = { ...createState(), headAnimation: kiss, headAnimationFrame: 9 };
								drawPony(batch, actionPony, state, 17, 40, defaultDrawPonyOptions());
								break;
							}
							case 'switch-tool': {
								const palette = mockPaletteManager.addArray(sprites.tools_icon.palettes![0]);
								batch.drawSprite(sprites.tools_icon.color, WHITE, palette, 0, 2);
								break;
							}
							case 'switch-entity': {
								const palette = mockPaletteManager.addArray(sprites.hammer.palettes![0]);
								batch.drawSprite(sprites.hammer.color, WHITE, palette, 2, 2);
								break;
							}
							case 'switch-entity-rev': {
								const palette = mockPaletteManager.addArray(sprites.hammer.palettes![0]);
								batch.drawSprite(sprites.hammer.color, WHITE, palette, 2, 3);
								batch.drawSprite(sprites.arrow_left, BLACK, defaultPalette, 1, 1);
								break;
							}
							case 'switch-tile': {
								const palette = mockPaletteManager.addArray(sprites.hammer.palettes![0]);
								batch.drawSprite(sprites.hammer.color, WHITE, palette, 2, 2);
								break;
							}
							default:
								throw new Error(`Invalid action: ${action.action}`);
						}
					});
				}

				context.fillStyle = ACTION_ACTION_BG;
				context.fillRect(0, 0, canvas.width, canvas.height);
				context.scale(scale, scale);
				context.drawImage(buffer, 0, 0);
				break;
			}
			case 'item': {
				const buffer = drawCanvas(bufferSize, bufferSize, sprites.paletteSpriteSheet, undefined, batch => {
					const palette = mockPaletteManager.addArray(action.icon.palettes![0]);
					const sprite = action.icon.color;
					batch.drawSprite(sprite, WHITE, palette,
						Math.round((15 - sprite.w) / 2), Math.round((15 - sprite.h) / 2) + 1);
				});

				context.fillStyle = ACTION_ITEM_BG;
				context.fillRect(0, 0, canvas.width, canvas.height);
				context.scale(scale, scale);
				context.drawImage(buffer, -0.5, -0.5);
				break;
			}
			case 'entity': {
				if (BETA) {
					const types = getEntityTypesFromName(action.entity) || [];
					const size = bufferSize * scale;
					const entities = types.map(type => createAnEntity(type, 0, 0, 0, {}, mockPaletteManager, game));
					// createAnEntity(type, 0, toWorldX(size / 2 - 2), toWorldY(size * 0.75), {}, mockPaletteManager));

					const bounds = compact(entities.map(e => e.bounds)).reduce(addRects, rect(0, 0, 0, 0));
					const center = centerPoint(bounds);

					const buffer = drawCanvas(size, size, sprites.paletteSpriteSheet, undefined, batch => {
						for (const entity of entities) {
							if (entity.draw) {
								entity.x += toWorldX(size / 2 - 2 - center.x);
								entity.y += toWorldY(size / 2 - center.y);
								entity.draw(batch, { ...defaultDrawOptions, shadowColor: TRANSPARENT });
							}
						}
					});

					context.fillStyle = ENTITY_ITEM_BG;
					context.fillRect(0, 0, canvas.width, canvas.height);
					context.drawImage(buffer, 0, 0);
				}
				break;
			}
		}
	}

	context.restore();
}

function drawLie(batch: ContextSpriteBatch) {
	const state = { ...createState(), animation: lie };
	drawPony(batch, actionPony, state, -6, 15, defaultDrawPonyOptions());
}

function drawLieDisabled(batch: ContextSpriteBatch) {
	const state = { ...createState(), animation: lie };
	batch.drawRect(ACTION_ACTION_BG_DISABLED, 0, 0, 50, 50);
	drawPony(batch, actionPonyDisabled, state, -6, 15, defaultDrawPonyOptions());
}

function drawSit(batch: ContextSpriteBatch) {
	const state = { ...createState(), animation: sit };
	drawPony(batch, actionPony, state, -6, 15, defaultDrawPonyOptions());
}

function drawStand(batch: ContextSpriteBatch) {
	const state = { ...createState(), animation: stand };
	drawPony(batch, actionPony, state, -1, 15, defaultDrawPonyOptions());
}

function drawFly(batch: ContextSpriteBatch) {
	const state = { ...createState(), animation: fly };
	drawPony(batch, actionPonyWithWings, state, 0, 30, defaultDrawPonyOptions());
}

function drawFlyDisabled(batch: ContextSpriteBatch) {
	const state = { ...createState(), animation: fly };
	batch.drawRect(ACTION_ACTION_BG_DISABLED, 0, 0, 50, 50);
	drawPony(batch, actionPonyWithWingsDisabled, state, 0, 30, defaultDrawPonyOptions());
}

function getDrawFuncByName(name: string) {
	switch (name) {
		case 'lie': return drawLie;
		case 'sit': return drawSit;
		case 'stand': return drawStand;
		case 'fly': return drawFly;
		case 'flyDisabled': return drawFlyDisabled;
		case 'lieDisabled': return drawLieDisabled;
		default:
			throw new Error(`Invalid name: ${name}`);
	}
}

function getUpDrawFunc(game: PonyTownGame) {
	const player = game.player;

	if (player) {
		if (isPonyLying(player)) {
			return 'sit';
		} else if (isPonySitting(player)) {
			return 'stand';
		} else if (isPonyStanding(player) && canPonyFly(player)) {
			return 'fly';
		}
	}

	return 'flyDisabled';
}

function getDownDrawFunc(game: PonyTownGame) {
	const player = game.player;

	if (player) {
		if (isPonySitting(player)) {
			return 'lie';
		} else if (isPonyStanding(player)) {
			return 'sit';
		} else if (isPonyFlying(player)) {
			return 'stand';
		}
	}

	return 'lieDisabled';
}<|MERGE_RESOLUTION|>--- conflicted
+++ resolved
@@ -11,11 +11,7 @@
 import { boopAction, upAction, downAction, turnHeadAction } from './playerActions';
 import { ACTIONS_LIMIT, COMMAND_ACTION_TIME_DELAY } from '../common/constants';
 import { cloneDeep, hasFlag } from '../common/utils';
-<<<<<<< HEAD
-import { boop, defaultHeadFrame, stand, sneeze, yawn, lie, sit, fly, laugh, excite } from './ponyAnimations';
-=======
-import { boop, defaultHeadFrame, stand, sneeze, yawn, lie, sit, fly, laugh, kiss } from './ponyAnimations';
->>>>>>> a9bbd552
+import { boop, defaultHeadFrame, stand, sneeze, yawn, lie, sit, fly, laugh, kiss, excite } from './ponyAnimations';
 import { createDefaultPony, syncLockedPonyInfo, toPalette, mockPaletteManager } from '../common/ponyInfo';
 import {
 	ACTION_EXPRESSION_EYE_COLOR, ACTION_EXPRESSION_BG, ACTION_ACTION_COAT_COLOR, WHITE, HEARTS_COLOR,
