--- conflicted
+++ resolved
@@ -1,10 +1,6 @@
 div(*ngIf="!playing")
 	.text-center.heading
-<<<<<<< HEAD
 		img.pixelart.home-logo(revSrc="images/logo-large.png" alt="pixel.horse")
-=======
-		img.pixelart.home-logo(revSrc="images/logo-large.png" alt="Pony Town Custom Server")
->>>>>>> 2c4e29eb
 
 	.mx-auto.home-content
 		page-loader
@@ -23,11 +19,8 @@
 
 			div(*ngIf="!!account")
 				.form-group
-<<<<<<< HEAD
 					discord-button
-=======
 					visit-pt-button
->>>>>>> 2c4e29eb
 				.form-group(*ngIf="canInstall")
 					install-button
 				.form-group
