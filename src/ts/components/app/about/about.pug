--- conflicted
+++ resolved
@@ -9,35 +9,6 @@
 		h2 Contact
 		p For all inquiries please send an email to #[b {{contactEmail}}]
 
-<<<<<<< HEAD
-		//- div
-			hr
-
-			h2.text-success Custom servers
-
-			p.
-				You can #[a.text-success(href="...") download the files] and start your own custom {{title}} server.
-			p.
-				The package contains server files and instruction on steps required to start your own server.
-				It also allows you to customize and modify the game to your liking.
-			p.
-				Feel free to use this to host a server for your friends, fandom, language group or just a general
-				server for everyone.
-
-			a.d-block.mx-auto.my-4.btn.btn-lg.btn-outline-success.px-3(href="..." style="max-width: 400px;")
-				| Download game files
-
-			p.
-				All necessary instructions required to build and run the server are included in README.md file
-				included in the package.
-			p.
-				Running the server requires basic knowledge of configuring and hosting web applications,
-				it's not intended for beginner users.
-
-			hr
-
-=======
->>>>>>> 2c4e29eb
 		h2 Technology
 
 		p.
