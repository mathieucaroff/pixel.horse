--- conflicted
+++ resolved
@@ -78,44 +78,6 @@
 
 	.col-md-6
 		div(style="margin-bottom: 100px;")
-<<<<<<< HEAD
-			.clearfix(*ngIf="showSupporter")
-				.form-group
-					h3
-						fa-icon.mr-2([icon]="starIcon" [ngClass]="supporterClass")
-						| Thank you for your support
-
-				supporter-pony.float-right(#pony (mouseenter)="pony.excite()" (mouseleave)="pony.reset()")
-
-				.form-group
-					p Your reward tier: #[b {{supporterTitle}}]
-					p Your rewards include:
-					ul
-						li(*ngFor="let r of supporterRewards")
-							| {{r}}
-
-				p(*ngIf="supporter > 0")
-					| Use <code>/ss hello</code> command to use supporter chat color.
-
-				p(*ngIf="supporter > 1")
-					| Use <code>/s1 hello</code> and <code>/s2 hello</code> commands to use lower tier supporter chat colors.
-
-			.clearfix(*ngIf="showSupporterInfo")
-				.form-group
-					h3 Supporter info
-
-				supporter-pony.float-right(#pony (mouseenter)="pony.excite()" (mouseleave)="pony.reset()")
-
-				.form-group.text-muted
-					p.
-						You've successfully connected your Patreon account to pixel.horse.
-						If you support pixel.horse on Patreon your supporter info will show up here.
-					p.
-						It should take no longer than 10 minutes to register your Patreon pledges.
-
-		div(style="margin-bottom: 100px;")
-=======
->>>>>>> 2c4e29eb
 			.form-group
 				.float-right
 					span.text-muted Page: {{page + 1}}
