--- conflicted
+++ resolved
@@ -9,11 +9,7 @@
 import { cloneDeep } from '../../../common/utils';
 import { PonyTownGame } from '../../../client/game';
 import { updateRangeIndicator, readFileAsText } from '../../../client/clientUtils';
-<<<<<<< HEAD
-import { faSlidersH, faCommentSlash, faGamepad, faImage, faDownload, faUpload } from '../../../client/icons';
-=======
 import { faSlidersH, faCommentSlash, faGamepad, faImage, faDownload, faUpload, faComment } from '../../../client/icons';
->>>>>>> 2c4e29eb
 
 @Component({
 	selector: 'settings-modal',
@@ -181,19 +177,4 @@
 			Object.assign(this.browser, browser);
 		}
 	}
-	export() {
-		const account = { ...this.account, actions: undefined };
-		const browser = this.browser;
-		const data = JSON.stringify({ account, browser });
-		saveAs(new Blob([data], { type: 'text/plain;charset=utf-8' }), `pony-town-settings.json`);
-	}
-	async import(file: File | undefined) {
-		if (file) {
-			const text = await readFileAsText(file);
-			const { account, browser } = JSON.parse(text);
-			const actions = this.account.actions;
-			Object.assign(this.account, { ...account, actions });
-			Object.assign(this.browser, browser);
-		}
-	}
 }