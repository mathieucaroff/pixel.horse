--- conflicted
+++ resolved
@@ -1,170 +1,156 @@
 @import '../../../../styles/partials/variables';
+
 $chat-log-bg: rgba(0, 0, 0, 0.2);
 $chat-log-bg-faded: rgba(0, 0, 0, 0.1);
 $chat-log-bg-hover: rgba(0, 0, 0, 0.5);
 $chat-log-tabs-height: 30px;
 $chat-log-buttons-width: 40px;
+
 $resizer-size: 12px;
 $resizer-offset: $resizer-size / 2;
+
 .chat-log {
-    display: flex;
-    position: absolute;
-    bottom: 0;
-    left: 0;
-    right: 0;
-    min-width: 200px;
-    max-width: 100%;
-    max-height: calc(100vh - 220px);
-    min-height: 120px;
+	display: flex;
+	position: absolute;
+	bottom: 0;
+	left: 0;
+	right: 0;
+	min-width: 200px;
+	max-width: 100%;
+	max-height: calc(100vh - 220px);
+	min-height: 120px;
 }
 
 .chat-log-buttons {
-    flex-direction: column-reverse;
-    width: $chat-log-buttons-width;
-    padding: 5px 3px;
-    padding-bottom: 30px;
-    z-index: 2;
+	flex-direction: column-reverse;
+	width: $chat-log-buttons-width;
+	padding: 5px 3px;
+	padding-bottom: 30px;
+	z-index: 2;
 }
 
 .chat-log-toggle {
-    position: absolute;
-    bottom: 5px;
-    left: 4px;
-    z-index: 3;
+	position: absolute;
+	bottom: 5px;
+	left: 4px;
+	z-index: 3;
 }
 
 .has-unread .main-bubble {
-    color: $chat-whisper;
+	color: $chat-whisper;
 }
 
 .whispers-count {
-    color: white;
-    font-weight: bold;
-    text-align: center;
-    position: absolute;
-    left: 6px;
-    top: 9px;
-    width: 16px;
-    font-size: 10px;
-    display: flex;
-    justify-content: center;
-    align-items: center;
-    line-height: 1rem;
+	color: white;
+	font-weight: bold;
+	text-align: center;
+	position: absolute;
+	left: 6px;
+	top: 9px;
+	width: 16px;
+	font-size: 10px;
+	display: flex;
+	justify-content: center;
+	align-items: center;
+	line-height: 1rem;
 }
 
 .whisper-icon {
-<<<<<<< HEAD
 	position: absolute;
 	top: 0;
 	left: 0;
 	font-size: 14px;
 	color: $chat-whisper !important;
-=======
-    position: absolute;
-    top: 0;
-    left: 0;
-    font-size: 14px;
-    color: $chat-whisper !important;
->>>>>>> 0f4d2c36
 }
 
 .chat-log-content {
-    position: relative;
-    display: flex;
-    background: $chat-log-bg;
-    padding: 5px 0;
-    padding-left: 40px;
-    margin-left: -$chat-log-buttons-width;
-    border-radius: $border-radius-base;
-    word-break: break-word;
-    white-space: pre-line;
-    line-height: 20px;
-    height: 100%;
-    width: 100%;
+	position: relative;
+	display: flex;
+	background: $chat-log-bg;
+	padding: 5px 0;
+	padding-left: 40px;
+	margin-left: -$chat-log-buttons-width;
+	border-radius: $border-radius-base;
+	word-break: break-word;
+	white-space: pre-line;
+	line-height: 20px;
+	height: 100%;
+	width: 100%;
 }
 
 .chat-log-tabs {
-<<<<<<< HEAD
 	position: absolute;
 	top: -$chat-log-tabs-height;
 	left: 30px;
 	display: flex;
 	user-select: none;
 	text-shadow: 0px 0px 4px #000000;
-=======
-    position: absolute;
-    top: -$chat-log-tabs-height;
-    left: 30px;
-    display: flex;
-    user-select: none;
-    text-shadow: 0px 0px 4px #000000;
->>>>>>> 0f4d2c36
 }
 
 .chat-log-tab {
-    background: $chat-log-bg-faded;
-    padding: 5px 10px 0;
-    margin-left: 10px;
-    height: $chat-log-tabs-height;
-    border-top-left-radius: $border-radius-base;
-    border-top-right-radius: $border-radius-base;
-    color: white;
-    overflow: hidden;
-    &.active {
-        background: $chat-log-bg;
-    }
+	background: $chat-log-bg-faded;
+	padding: 5px 10px 0;
+	margin-left: 10px;
+	height: $chat-log-tabs-height;
+	border-top-left-radius: $border-radius-base;
+	border-top-right-radius: $border-radius-base;
+	color: white;
+	overflow: hidden;
+
+	&.active {
+		background: $chat-log-bg;
+	}
 }
 
 .chat-log-scroll-outer {
-    overflow: hidden;
-    width: 100%;
+	overflow: hidden;
+	width: 100%;
 }
 
 .chat-log-scroll-inner {
-    width: calc(100% + 50px);
-    height: 100%;
-    overflow-x: hidden;
-    overflow-y: scroll;
-    -webkit-overflow-scrolling: touch;
+	width: calc(100% + 50px);
+	height: 100%;
+	overflow-x: hidden;
+	overflow-y: scroll;
+	-webkit-overflow-scrolling: touch;
 }
 
 .chat-log-scroll-inner-inner {
-    display: flex;
-    flex-direction: column;
-    justify-content: flex-end;
-    min-height: 100%;
-    padding: 0 5px;
+	display: flex;
+	flex-direction: column;
+	justify-content: flex-end;
+	min-height: 100%;
+	padding: 0 5px;
 }
 
 .chat-log-resize-top {
-    position: absolute;
-    top: -$resizer-offset;
-    right: $resizer-offset;
-    height: $resizer-size;
-    left: 250px;
-    cursor: ns-resize;
+	position: absolute;
+	top: -$resizer-offset;
+	right: $resizer-offset;
+	height: $resizer-size;
+	left: 250px;
+	cursor: ns-resize;
 }
 
 .chat-log-resize-top-right {
-    position: absolute;
-    top: -($resizer-offset + 1);
-    right: -($resizer-offset + 1);
-    width: $resizer-size + 4;
-    height: $resizer-size + 4;
-    cursor: nesw-resize;
+	position: absolute;
+	top: -($resizer-offset + 1);
+	right: -($resizer-offset + 1);
+	width: $resizer-size + 4;
+	height: $resizer-size + 4;
+	cursor: nesw-resize;
 }
 
 .chat-log-resize-right {
-    position: absolute;
-    top: $resizer-offset;
-    right: -$resizer-offset;
-    width: $resizer-size;
-    bottom: $resizer-offset;
-    cursor: ew-resize;
+	position: absolute;
+	top: $resizer-offset;
+	right: -$resizer-offset;
+	width: $resizer-size;
+	bottom: $resizer-offset;
+	cursor: ew-resize;
 }
 
 .resize-icon {
-<<<<<<< HEAD
 	font-size: 18px;
 	position: absolute;
 	top: -3px;
@@ -174,11 +160,35 @@
 }
 
 .chat-log-filter {
+	padding-bottom: 5px;
 	border: none;
 	width: 100px;
-	&::placeholder {
-		color: #ccc;
-	}
+}
+
+.chat-log-filter::-webkit-input-placeholder {
+	opacity: 1;
+	color: white;
+	text-shadow: 0px 0px 4px #000000;
+}
+
+.chat-log-filter:-moz-placeholder {
+	/* Firefox 18- */
+	opacity: 1;
+	color: white;
+	text-shadow: 0px 0px 4px #000000;
+}
+
+.chat-log-filter::-moz-placeholder {
+	/* Firefox 19+ */
+	opacity: 1;
+	color: white;
+	text-shadow: 0px 0px 4px #000000;
+}
+
+.chat-log-filter:-ms-input-placeholder {
+	opacity: 1;
+	color: white;
+	text-shadow: 0px 0px 4px #000000;
 }
 
 @media only screen and (max-width: 360px) {
@@ -189,54 +199,4 @@
 		width: 100%;
 		border-radius: 2px;
 	}
-=======
-    font-size: 18px;
-    position: absolute;
-    top: -3px;
-    right: 1px;
-    transform: rotate(45deg);
-    color: rgba(255, 255, 255, 0.2);
-}
-
-.chat-log-filter {
-    padding-bottom: 5px;
-    border: none;
-    width: 100px;
-}
-
-.chat-log-filter::-webkit-input-placeholder {
-    opacity: 1;
-    color: white;
-    text-shadow: 0px 0px 4px #000000;
-}
-
-.chat-log-filter:-moz-placeholder {
-    /* Firefox 18- */
-    opacity: 1;
-    color: white;
-    text-shadow: 0px 0px 4px #000000;
-}
-
-.chat-log-filter::-moz-placeholder {
-    /* Firefox 19+ */
-    opacity: 1;
-    color: white;
-    text-shadow: 0px 0px 4px #000000;
-}
-
-.chat-log-filter:-ms-input-placeholder {
-    opacity: 1;
-    color: white;
-    text-shadow: 0px 0px 4px #000000;
-}
-
-@media only screen and (max-width: 360px) {
-    .chat-log-filter {
-        position: absolute;
-        left: 0;
-        bottom: 35px;
-        width: 100%;
-        border-radius: 2px;
-    }
->>>>>>> 0f4d2c36
 }