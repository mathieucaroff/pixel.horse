.mx-auto.text-left.text-large(style="max-width: 400px;")
	h5 General rules
	ul.text-muted.list-rules
		li(*ngFor="let r of rules") {{r}}
<<<<<<< HEAD

	h5 Notice
	p.text-muted
		| This game is very #[strong early in development]. There might be bugs and occasional downtimes.
	p.text-muted
		| Please do not redistribute any of the game files or code.
=======
	p.text-muted For more details about the rules, see our #[a(routerLink="/help" fragment="rules") Help page].
	hr

	h5 This is a Pony Town custom server
	p.text-muted
		| The developers of Pony Town are not responsible for this server or the contents on it in any way.
	p.text-muted
		| You can check out the original game #[a(href="https://pony.town") here].
>>>>>>> 2c4e29eb
<|MERGE_RESOLUTION|>--- conflicted
+++ resolved
@@ -2,14 +2,6 @@
 	h5 General rules
 	ul.text-muted.list-rules
 		li(*ngFor="let r of rules") {{r}}
-<<<<<<< HEAD
-
-	h5 Notice
-	p.text-muted
-		| This game is very #[strong early in development]. There might be bugs and occasional downtimes.
-	p.text-muted
-		| Please do not redistribute any of the game files or code.
-=======
 	p.text-muted For more details about the rules, see our #[a(routerLink="/help" fragment="rules") Help page].
 	hr
 
@@ -17,5 +9,4 @@
 	p.text-muted
 		| The developers of Pony Town are not responsible for this server or the contents on it in any way.
 	p.text-muted
-		| You can check out the original game #[a(href="https://pony.town") here].
->>>>>>> 2c4e29eb
+		| You can check out the original game #[a(href="https://pony.town") here].