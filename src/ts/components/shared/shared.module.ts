--- conflicted
+++ resolved
@@ -23,12 +23,8 @@
 import { SliderBar } from './slider-bar/slider-bar';
 import { SpriteBox } from './sprite-box/sprite-box';
 import { SpriteSelection } from './sprite-selection/sprite-selection';
-<<<<<<< HEAD
-import { SupporterPony } from './supporter-pony/supporter-pony';
 import { DiscordButton } from './discord-button/discord-button';
 import { DiscordPony } from './discord-pony/discord-pony';
-=======
->>>>>>> 2c4e29eb
 import { SetSelection, SetOutlineHidden } from './set-selection/set-selection';
 import { CheckBox } from './check-box/check-box';
 import { PortraitBox } from './portrait-box/portrait-box';
@@ -95,14 +91,10 @@
 	SliderBar,
 	SpriteBox,
 	SpriteSelection,
-<<<<<<< HEAD
-	SupporterPony,
 	DiscordButton,
 	DiscordPony,
-=======
 	VisitPTButton,
 	VisitPTPony,
->>>>>>> 2c4e29eb
 	SetSelection,
 	SetOutlineHidden,
 	CheckBox,
